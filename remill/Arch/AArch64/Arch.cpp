--- conflicted
+++ resolved
@@ -4656,11 +4656,10 @@
   return true;
 }
 
-<<<<<<< HEAD
 // USHLL{2}  <Vd>.<Ta>, <Vn>.<Tb>, #<shift>
 bool TryDecodeUSHLL_ASIMDSHF_L(const InstData &data, Instruction &inst) {
-  if(data.immh.uimm & 0b1000) {
-      return false; // if immh<3> == '1' then ReservedValue()
+  if (data.immh.uimm & 0b1000) {
+    return false; // if immh<3> == '1' then ReservedValue()
   }
   // USHLL has two arrangement specifiers, Ta and Tb, each with a complex encoding
   // that is not handled by AddArrangementSpecifier().
@@ -4669,22 +4668,20 @@
   uint64_t msb = 5;
   const bool found = MostSignificantSetBit(data.immh.uimm, &msb);
   switch (msb) {
-  case 0:
-    ss << "8H_" << (data.Q ? "16B" : "8B");
-    break;
-  case 1:
-    ss << "4S_" << (data.Q ? "8H" : "4H");
-    break;
-  case 2:
-    ss << "2D_" << (data.Q ? "4S" : "2S");
-    break;
-  default:
-    if (!found) {
+    case 0:
+      ss << "8H_" << (data.Q ? "16B" : "8B");
+      break;
+    case 1:
+      ss << "4S_" << (data.Q ? "8H" : "4H");
+      break;
+    case 2:
+      ss << "2D_" << (data.Q ? "4S" : "2S");
+      break;
+    default:
+      LOG_IF(ERROR, !found)
+          << "Advanced SIMD modified immediates are not yet supported."
       // TODO: Add support for advanced SIMD modified immediates
       return false;
-    } else {
-      return false;
-    }
   }
   inst.function = ss.str();
   AddRegOperand(inst, kActionWrite, kRegV, kUseAsValue, data.Rd);
@@ -4694,8 +4691,7 @@
   AddImmOperand(inst, shift, kUnsigned, 8);
   return true;
 }
-    
-=======
+
 // USHR  <V><d>, <V><n>, #<shift>
 bool TryDecodeUSHR_ASISDSHF_R(const InstData &data, Instruction &inst) {
   if ((data.immh.uimm & 8) == 0) {
@@ -4729,7 +4725,6 @@
   return true;
 }
 
->>>>>>> 45709856
 }  // namespace aarch64
 
 // TODO(pag): We pretend that these are singletons, but they aren't really!
